--- conflicted
+++ resolved
@@ -103,43 +103,22 @@
     }
 
     private static DefaultClusterableServerFactory getClusterableServerFactory(final List<MongoCredential> credentialList,
+                                                                               AsyncConnectionSettings asyncConnectionSettings = AsyncConnectionSettings.builder()
+    .poolSize(options.getAsyncPoolSize())
+                                        .maxPoolSize(options.getAsyncMaxPoolSize())
+                                                                                  .keepAliveTime(options.getAsyncKeepAliveTime(TimeUnit.MILLISECONDS), TimeUnit.MILLISECONDS)
+                                                                                                                                                                            .build();
                                                                                final MongoClientOptions options) {
-<<<<<<< HEAD
         final BufferProvider bufferProvider = new PowerOfTwoBufferPool();
 
         final ConnectionFactory connectionFactory = new DefaultConnectionFactory(options.getConnectionSettings(), options.getSslSettings(),
                                                                            bufferProvider, credentialList);
-=======
-        BufferProvider bufferProvider = new PowerOfTwoBufferPool();
-        SSLSettings sslSettings = SSLSettings.builder().enabled(options.isSSLEnabled()).build();
-        AsyncConnectionSettings asyncConnectionSettings = AsyncConnectionSettings.builder()
-            .poolSize(options.getAsyncPoolSize())
-            .maxPoolSize(options.getAsyncMaxPoolSize())
-            .keepAliveTime(options.getAsyncKeepAliveTime(TimeUnit.MILLISECONDS), TimeUnit.MILLISECONDS)
-            .build();
 
-        ConnectionProviderSettings connectionProviderSettings = ConnectionProviderSettings.builder()
-                .minSize(options.getMinConnectionPoolSize())
-                .maxSize(options.getMaxConnectionPoolSize())
-                .maxWaitQueueSize(options.getMaxConnectionPoolSize() * options.getThreadsAllowedToBlockForConnectionMultiplier())
-                .maxWaitTime(options.getMaxWaitTime(), TimeUnit.MILLISECONDS)
-                .maxConnectionIdleTime(options.getMaxConnectionIdleTime(), TimeUnit.MILLISECONDS)
-                .maxConnectionLifeTime(options.getMaxConnectionLifeTime(), TimeUnit.MILLISECONDS)
-                .build();
-        ConnectionSettings connectionSettings = ConnectionSettings.builder()
-                .connectTimeoutMS(options.getConnectTimeout())
-                .readTimeoutMS(options.getSocketTimeout())
-                .keepAlive(options.isSocketKeepAlive())
-                .build();
-        ConnectionFactory connectionFactory = new DefaultConnectionFactory(connectionSettings, sslSettings, bufferProvider, credentialList);
->>>>>>> 27ae57c2
-
-        final DefaultAsyncConnectionProviderFactory asyncConnectionProviderFactory =
-                options.isAsyncEnabled()
-<<<<<<< HEAD
-                        ? new DefaultAsyncConnectionProviderFactory(options.getConnectionProviderSettings(),
-                        new DefaultAsyncConnectionFactory(bufferProvider, credentialList))
-                        : null;
+        DefaultAsyncConnectionProviderFactory asyncConnectionProviderFactory =
+        options.isAsyncEnabled()
+        ? new DefaultAsyncConnectionProviderFactory(connectionProviderSettings,
+                                                    new DefaultAsyncConnectionFactory(asyncConnectionSettings, sslSettings, bufferProvider, credentialList))
+        : null;
         return new DefaultClusterableServerFactory(options.getServerSettings(),
                                                    new DefaultConnectionProviderFactory(options.getConnectionProviderSettings(),
                                                                                         connectionFactory),
@@ -150,24 +129,5 @@
                                                                                 Collections.<org.mongodb.MongoCredential>emptyList()),
                                                    Executors.newScheduledThreadPool(3),  // TODO: allow configuration
                                                    bufferProvider);
-=======
-                        ? new DefaultAsyncConnectionProviderFactory(connectionProviderSettings,
-                        new DefaultAsyncConnectionFactory(asyncConnectionSettings, sslSettings, bufferProvider, credentialList))
-                        : null;
-        return new DefaultClusterableServerFactory(
-                ServerSettings.builder().heartbeatFrequency(options.getHeartbeatFrequency(), TimeUnit.MILLISECONDS).
-                        connectRetryFrequency(options.getHeartbeatConnectRetryFrequency(), TimeUnit.MILLISECONDS).build(),
-                new DefaultConnectionProviderFactory(connectionProviderSettings, connectionFactory),
-                asyncConnectionProviderFactory,
-                new DefaultConnectionFactory(
-                        ConnectionSettings.builder()
-                                .connectTimeoutMS(options.getHeartbeatConnectTimeout())
-                                .readTimeoutMS(options.getHeartbeatSocketTimeout())
-                                .keepAlive(options.isSocketKeepAlive())
-                                .build(),
-                        sslSettings, bufferProvider, Collections.<org.mongodb.MongoCredential>emptyList()),
-                Executors.newScheduledThreadPool(3),  // TODO: allow configuration
-                bufferProvider);
->>>>>>> 27ae57c2
     }
 }