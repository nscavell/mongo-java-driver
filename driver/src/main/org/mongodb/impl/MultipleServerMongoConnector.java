--- conflicted
+++ resolved
@@ -74,15 +74,9 @@
     }
 
     @Override
-<<<<<<< HEAD
-    public <T> QueryResult<T> getMore(final MongoNamespace namespace, final GetMore getMore,
+    public <T> QueryResult<T> getMore(final MongoNamespace namespace, final MongoGetMore getMore,
                                       final Decoder<T> resultDecoder) {
         return getConnection(getMore.getServerCursor().getAddress()).getMore(namespace, getMore, resultDecoder);
-=======
-    public <T> QueryResult<T> getMore(final MongoNamespace namespace, final MongoGetMore getMore,
-                                      final Serializer<T> resultSerializer) {
-        return getConnection(getMore.getServerCursor().getAddress()).getMore(namespace, getMore, resultSerializer);
->>>>>>> 7c9c613f
     }
 
     @Override
@@ -138,23 +132,13 @@
     }
 
     @Override
-<<<<<<< HEAD
     public <T> Future<QueryResult<T>> asyncGetMore(final MongoNamespace namespace, final GetMore getMore,
-                                                   final Decoder<T> resultDecoder) {
-        return getConnection(getMore.getServerCursor().getAddress()).asyncGetMore(namespace, getMore, resultDecoder);
-    }
-
-    @Override
-    public <T> void asyncGetMore(final MongoNamespace namespace, final GetMore getMore, final Decoder<T> resultDecoder,
-=======
-    public <T> Future<QueryResult<T>> asyncGetMore(final MongoNamespace namespace, final MongoGetMore getMore,
                                                    final Serializer<T> resultSerializer) {
         return getConnection(getMore.getServerCursor().getAddress()).asyncGetMore(namespace, getMore, resultSerializer);
     }
 
     @Override
-    public <T> void asyncGetMore(final MongoNamespace namespace, final MongoGetMore getMore, final Serializer<T> resultSerializer,
->>>>>>> 7c9c613f
+    public <T> void asyncGetMore(final MongoNamespace namespace, final GetMore getMore, final Serializer<T> resultSerializer,
                                  final SingleResultCallback<QueryResult<T>> callback) {
         getConnection(getMore.getServerCursor().getAddress()).asyncGetMore(namespace, getMore, resultDecoder, callback);
     }
